--- conflicted
+++ resolved
@@ -54,10 +54,7 @@
 
 
 class ServerInterrupt(Exception):
-<<<<<<< HEAD
-=======
     ''' Graceful server interruption '''
->>>>>>> cc8e0f9c
     pass
 
 
@@ -138,23 +135,12 @@
     try:
         await agent.start()  # wait when servers used
 
-<<<<<<< HEAD
-    except (KeyboardInterrupt, GroupInterrupt, ServerInterrupt) as exc:
-        logger.warning('Catch interrupt %s', exc)
-
-        if pid:
-            loop = asyncio.get_event_loop()
-            loop.stop()
-
-        return
-=======
         while True:  # wait when no servers in agent
             logger.debug('Agent %s alive', name)
             await asyncio.sleep(3600)
 
     except (KeyboardInterrupt, GroupInterrupt, ServerInterrupt) as exc:
         logger.warning('Catch interrupt %s', exc)
->>>>>>> cc8e0f9c
 
     except Exception as exc:
         logger.exception('Catch error %s', exc)
@@ -224,14 +210,9 @@
                 self.close()
                 return
 
-<<<<<<< HEAD
-def _stop_cb(name, future):
-    logger.info('Agent %s stoped with %s', name, future)
-=======
             self.processes[proc.pid] = proc
 
         logger.info('Agents started')
->>>>>>> cc8e0f9c
 
         while self.running:
             time.sleep(.01)
