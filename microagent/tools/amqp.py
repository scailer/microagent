--- conflicted
+++ resolved
@@ -3,12 +3,7 @@
 '''
 import logging
 import asyncio
-<<<<<<< HEAD
-=======
-import ssl
-
-from collections import namedtuple, defaultdict
->>>>>>> 90c04449
+
 from functools import partial
 from dataclasses import dataclass
 from collections import defaultdict
@@ -29,7 +24,7 @@
     '''
         .. _amqp_meta:
 
-<<<<<<< HEAD
+
         MessageMeta - DTO for entity provided by aioamqp
 
         .. attribute:: queue
@@ -66,16 +61,6 @@
         self.channel = await self.broker.get_channel()
         return self.channel
 
-=======
-class ChannelContext:
-    def __init__(self, broker):
-        self.broker = broker
-
-    async def __aenter__(self):
-        self.channel = await self.broker.get_channel()
-        return self.channel
-
->>>>>>> 90c04449
     async def __aexit__(self, exc_type, exc, traceback):
         await self.channel.close()
         return True
@@ -123,7 +108,6 @@
     '''
     REBIND_ATTEMPTS = 3
 
-<<<<<<< HEAD
     protocol: Optional[aioamqp.AmqpProtocol]
     ssl_context: Optional[SSLContext]
     _bind_attempts: dict
@@ -134,21 +118,6 @@
         self.protocol = None
         self._bind_attempts = defaultdict(lambda: 1)
         self.ssl_context = ssl_context
-=======
-    def __init__(self, dsn: str, ssl_cert: str = None,
-            logger: Optional[logging.Logger] = None):
-
-        super().__init__(dsn, logger)
-
-        self.ssl = None
-        self.protocol = None
-        self._bind_attempts = defaultdict(lambda: 1)
-
-        if ssl_cert:
-            self.ssl = ssl.SSLContext(ssl.PROTOCOL_TLS_CLIENT)
-            self.ssl.check_hostname = False
-            self.ssl.load_verify_locations(ssl_cert)
->>>>>>> 90c04449
 
     @property
     def channels(self) -> Dict[int, aioamqp.channel.Channel]:
@@ -158,11 +127,7 @@
         else:
             return {}
 
-<<<<<<< HEAD
     async def connect(self, **kwargs) -> aioamqp.AmqpProtocol:
-=======
-    async def connect(self, **kwargs):
->>>>>>> 90c04449
         url = aioamqp.urlparse(self.dsn)
         return await aioamqp.connect(
             host=url.hostname or 'localhost',
@@ -170,7 +135,6 @@
             login=url.username or 'guest',
             password=url.password or 'guest',
             virtualhost=(url.path[1:] if len(url.path) > 1 else '/'),
-<<<<<<< HEAD
             ssl=self.ssl_context if url.scheme == 'amqps' else None,
             **kwargs
         )
@@ -184,14 +148,6 @@
             :param exchange: string, target exchange name
             :param \*\*kwargs: dict, other basic_publish options
         '''  # noqa: W605
-=======
-            ssl=self.ssl if url.scheme == 'amqps' else None,
-            **kwargs
-        )
-
-    async def send(self, name: str, message: str, **kwargs):
-        kwargs['exchange_name'] = kwargs.get('exchange_name', '')
->>>>>>> 90c04449
         async with ChannelContext(self) as channel:
             await channel.basic_publish(message, routing_key=name, exchange_name=exchange, **kwargs)
 
@@ -221,20 +177,8 @@
 
         except (OSError, aioamqp.AmqpClosedConnection, aioamqp.ChannelClosed) as exc:
             self.log.error('Failed rebind queue "%s": %s', name, exc, exc_info=True)
-<<<<<<< HEAD
             asyncio.ensure_future(self.rebind(name))
             return False
-=======
-            asyncio.ensure_future(self.rebind(name, handler))
-
-    async def bind(self, name, handler):
-        if name in self._bindings:
-            self.log.warning('Handler to queue "%s" already binded. Ignoring', name)
-            return
-
-        _, protocol = await self.connect(on_error=partial(self._on_amqp_error, name))
-        channel = await protocol.channel()
->>>>>>> 90c04449
 
     async def bind(self, name: str):
         _, protocol = await self.connect(on_error=partial(self._on_amqp_error, name))
@@ -297,7 +241,6 @@
 
         return _wrapper
 
-<<<<<<< HEAD
     async def declare_queue(self, name: str, **options) -> None:
         '''
             Declare queue with queue_declare method.
@@ -305,9 +248,6 @@
             :param name: string, queue name
             :param \*\*options: other queue_declare options
         '''  # noqa: W605
-=======
-    async def declare_queue(self, name, **options):
->>>>>>> 90c04449
         async with ChannelContext(self) as channel:
             info = await channel.queue_declare(name, **options)
             self.log.info('Declare/get queue "%(queue)s" with %(message_count)s '
