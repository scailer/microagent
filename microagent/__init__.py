'''
Docs
'''
<<<<<<< HEAD
__version__ = '0.8'
=======
__version__ = '0.9'
>>>>>>> 17ddbae4

from collections import namedtuple
from typing import Union
import ujson

from .signal import Signal
from .queue import Queue
from .agent import MicroAgent
from .hooks import on
from .periodic_task import periodic, cron

__all__ = ['Signal', 'Queue', 'MicroAgent', 'receiver', 'consumer', 'periodic',
           'cron', 'on', 'load_stuff', 'load_signals', 'load_queues']


def load_stuff(source: str):
    '''
        Init signals from json-file loaded from disk or http request
    '''

    if source.startswith('file://'):
        with open(source.replace('file://', ''), 'r') as f:
            data = ujson.loads(f.read().replace('\n', ''))
    else:
        import requests
        data = requests.get(source).json()

    for _data in data.get('signals', []):
        Signal(name=_data['name'], providing_args=_data['providing_args'])

    for _data in data.get('queues', []):
        Queue(name=_data['name'])

    return (
        namedtuple('signals', Signal.get_all().keys())(*Signal.get_all().values()),
        namedtuple('queues', Queue.get_all().keys())(*Queue.get_all().values())
    )


def load_signals(source: str):
    return load_stuff(source)[0]


def load_queues(source: str):
    return load_stuff(source)[1]


def receiver(*signals: Union[Signal, str], timeout: int = 60):
    '''
        Decorator binding handler to receiving signals

        @receiver([signal_1, signal_2])
        async def handler_1(self, **kwargs):
            log.info('Called handler 1 %s', kwargs)

        @receiver(signal_1)
        async def handle_2(self, **kwargs):
            log.info('Called handler 2 %s', kwargs)

        @receiver('signal_1')
        async def handle_3(self, **kwargs):
            log.info('Called handler 3 %s', kwargs)
    '''

    def _decorator(func):
        func.timeout = timeout
        func.__receiver__ = True

        for _signal in signals:
            if isinstance(_signal, str):
                _signal = Signal.get(_signal)
            _signal.connect(func)

        return func

    return _decorator


def consumer(queue: Queue, timeout: int = 60, **options):
    '''
        Decorator binding handler to consume messages from queue
    '''

    def _decorator(func):
        func.timeout = timeout
        func.options = options
        func.queue = queue
        func.__consumer__ = True
        return func

    return _decorator<|MERGE_RESOLUTION|>--- conflicted
+++ resolved
@@ -1,11 +1,7 @@
 '''
 Docs
 '''
-<<<<<<< HEAD
-__version__ = '0.8'
-=======
 __version__ = '0.9'
->>>>>>> 17ddbae4
 
 from collections import namedtuple
 from typing import Union
